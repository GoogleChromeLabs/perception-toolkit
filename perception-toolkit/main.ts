/**
 * @license
 * Copyright 2019 Google LLC
 *
 * Licensed under the Apache License, Version 2.0 (the "License");
 * you may not use this file except in compliance with the License.
 * You may obtain a copy of the License at
 *
 *     https://www.apache.org/licenses/LICENSE-2.0
 *
 * Unless required by applicable law or agreed to in writing, software
 * distributed under the License is distributed on an "AS IS" BASIS,
 * WITHOUT WARRANTIES OR CONDITIONS OF ANY KIND, either express or implied.
 * See the License for the specific language governing permissions and
 * limitations under the License.
 */

import { ActionButton } from '../src/elements/action-button/action-button.js';
import { Card } from '../src/elements/card/card.js';
import { DotLoader } from '../src/elements/dot-loader/dot-loader.js';
import { PerceptionToolkit } from '../src/elements/perception-toolkit/perception-toolkit.js';
import { StreamCapture } from '../src/elements/stream-capture/stream-capture.js';
import { defineElement } from '../src/utils/define-element.js';

export { Card } from '../src/elements/card/card.js';
export { ActionButton } from '../src/elements/action-button/action-button.js';

<<<<<<< HEAD
import { Marker } from '../defs/marker.js';
import { NearbyResult, NearbyResultDelta } from '../src/artifacts/artifact-dealer.js';
import { MeaningMaker } from './meaning-maker.js';

import { cameraAccessDenied, perceivedResults, markerDetect } from './events.js';
import { ArtifactStore } from '../src/artifacts/stores/artifact-store.js';

const detectedTargets = new Map<{value: string, format: string}, number>();
const meaningMaker = new MeaningMaker();

// Register custom elements.
customElements.define(StreamCapture.defaultTagName, StreamCapture);
customElements.define(Card.defaultTagName, Card);
customElements.define(ActionButton.defaultTagName, ActionButton);

// Register events.
window.addEventListener(frameEvent, onCaptureFrame);
window.addEventListener('offline', onConnectivityChanged);
window.addEventListener('online', onConnectivityChanged);

switch (window.PerceptionToolkit.config.debugLevel) {
  case DEBUG_LEVEL.VERBOSE:
    enableLogLevel(DEBUG_LEVEL.VERBOSE);
    break;

  case DEBUG_LEVEL.INFO:
    enableLogLevel(DEBUG_LEVEL.INFO);
    break;

  case DEBUG_LEVEL.WARNING:
    enableLogLevel(DEBUG_LEVEL.WARNING);
    break;

  case DEBUG_LEVEL.NONE:
    enableLogLevel(DEBUG_LEVEL.NONE);
    break;

  default:
    enableLogLevel(DEBUG_LEVEL.ERROR);
    break;
}

// While the onboarding begins, attempt a fake detection. If the polyfill is
// necessary, or the detection fails, we should find out.
const root = window.PerceptionToolkit.config.root || '';

// TODO: Attempt the correct detection based on the target types.
const attemptData = new ImageData(640, 480);
const attemptMarkerDetection = detectBarcodes(attemptData, { root });
const attemptPlanarDetection = detectPlanarImages(attemptData, { root });
let planarDetectionReady = false;

interface InitOpts {
  detectionMode: 'active' | 'passive';
  artifactSources?: string[];
  artifactStores?: ArtifactStore[];
}

/**
 * Starts the user onboarding.
 *
 * @hidden
 */
export async function initialize(opts: InitOpts) {
  // Initialize MeaningMaker
  await meaningMaker.init();
  if (opts.artifactStores) {
    for (const store of opts.artifactStores) {
      meaningMaker.addArtifactStore(store);
    }
  }
  if (opts.artifactSources) {
    if (!Array.isArray(opts.artifactSources)) {
      opts.artifactSources = [ opts.artifactSources ];
    }
    for (const url of opts.artifactSources) {
      await meaningMaker.loadArtifactsFromUrl(new URL(url, document.URL));
    }
  }

  const onboarding = document.querySelector(OnboardingCard.defaultTagName);
  if (!onboarding) {
    beginDetection(opts);
    return;
  }

  // When onboarding is finished, start the stream and remove the loader.
  onboarding.addEventListener(OnboardingCard.onboardingFinishedEvent, () => {
    onboarding.remove();
    beginDetection(opts);
  });
}

/**
 * Initializes the main behavior.
 */
async function beginDetection({ detectionMode = 'passive' }: InitOpts) {
  try {
    // Wait for the faked detections to resolve.
    // TODO(paullewis): Make this based on the required detections.
    await Promise.all([attemptMarkerDetection]);

    // Create the stream.
    await createStreamCapture(detectionMode);

    const detectableImages = await meaningMaker.getDetectableImages({});
    if (detectableImages.length) {
      const overlayInit = { id: 'pt.imagedetect', small: true };
      showOverlay('Initializing image detector...', overlayInit);

      // Wait for fake detection.
      await attemptPlanarDetection;

      showOverlay('Initializing image targets...', overlayInit);
=======
// Register custom elements.
defineElement(ActionButton.defaultTagName, ActionButton);
defineElement(Card.defaultTagName, Card);
defineElement(DotLoader.defaultTagName, DotLoader);
defineElement(PerceptionToolkit.defaultTagName, PerceptionToolkit);
defineElement(StreamCapture.defaultTagName, StreamCapture);
>>>>>>> 62902c5d

let toolkit =
    document.querySelector(PerceptionToolkit.defaultTagName) as PerceptionToolkit;
if (!toolkit) {
  toolkit = new PerceptionToolkit();
  document.body.appendChild(toolkit);
}

export async function initialize() {
  if (!toolkit) {
    return;
  }

  await toolkit.start();
}

export async function close() {
  if (!toolkit) {
    return;
  }

  await toolkit.stop();
}<|MERGE_RESOLUTION|>--- conflicted
+++ resolved
@@ -25,129 +25,12 @@
 export { Card } from '../src/elements/card/card.js';
 export { ActionButton } from '../src/elements/action-button/action-button.js';
 
-<<<<<<< HEAD
-import { Marker } from '../defs/marker.js';
-import { NearbyResult, NearbyResultDelta } from '../src/artifacts/artifact-dealer.js';
-import { MeaningMaker } from './meaning-maker.js';
-
-import { cameraAccessDenied, perceivedResults, markerDetect } from './events.js';
-import { ArtifactStore } from '../src/artifacts/stores/artifact-store.js';
-
-const detectedTargets = new Map<{value: string, format: string}, number>();
-const meaningMaker = new MeaningMaker();
-
-// Register custom elements.
-customElements.define(StreamCapture.defaultTagName, StreamCapture);
-customElements.define(Card.defaultTagName, Card);
-customElements.define(ActionButton.defaultTagName, ActionButton);
-
-// Register events.
-window.addEventListener(frameEvent, onCaptureFrame);
-window.addEventListener('offline', onConnectivityChanged);
-window.addEventListener('online', onConnectivityChanged);
-
-switch (window.PerceptionToolkit.config.debugLevel) {
-  case DEBUG_LEVEL.VERBOSE:
-    enableLogLevel(DEBUG_LEVEL.VERBOSE);
-    break;
-
-  case DEBUG_LEVEL.INFO:
-    enableLogLevel(DEBUG_LEVEL.INFO);
-    break;
-
-  case DEBUG_LEVEL.WARNING:
-    enableLogLevel(DEBUG_LEVEL.WARNING);
-    break;
-
-  case DEBUG_LEVEL.NONE:
-    enableLogLevel(DEBUG_LEVEL.NONE);
-    break;
-
-  default:
-    enableLogLevel(DEBUG_LEVEL.ERROR);
-    break;
-}
-
-// While the onboarding begins, attempt a fake detection. If the polyfill is
-// necessary, or the detection fails, we should find out.
-const root = window.PerceptionToolkit.config.root || '';
-
-// TODO: Attempt the correct detection based on the target types.
-const attemptData = new ImageData(640, 480);
-const attemptMarkerDetection = detectBarcodes(attemptData, { root });
-const attemptPlanarDetection = detectPlanarImages(attemptData, { root });
-let planarDetectionReady = false;
-
-interface InitOpts {
-  detectionMode: 'active' | 'passive';
-  artifactSources?: string[];
-  artifactStores?: ArtifactStore[];
-}
-
-/**
- * Starts the user onboarding.
- *
- * @hidden
- */
-export async function initialize(opts: InitOpts) {
-  // Initialize MeaningMaker
-  await meaningMaker.init();
-  if (opts.artifactStores) {
-    for (const store of opts.artifactStores) {
-      meaningMaker.addArtifactStore(store);
-    }
-  }
-  if (opts.artifactSources) {
-    if (!Array.isArray(opts.artifactSources)) {
-      opts.artifactSources = [ opts.artifactSources ];
-    }
-    for (const url of opts.artifactSources) {
-      await meaningMaker.loadArtifactsFromUrl(new URL(url, document.URL));
-    }
-  }
-
-  const onboarding = document.querySelector(OnboardingCard.defaultTagName);
-  if (!onboarding) {
-    beginDetection(opts);
-    return;
-  }
-
-  // When onboarding is finished, start the stream and remove the loader.
-  onboarding.addEventListener(OnboardingCard.onboardingFinishedEvent, () => {
-    onboarding.remove();
-    beginDetection(opts);
-  });
-}
-
-/**
- * Initializes the main behavior.
- */
-async function beginDetection({ detectionMode = 'passive' }: InitOpts) {
-  try {
-    // Wait for the faked detections to resolve.
-    // TODO(paullewis): Make this based on the required detections.
-    await Promise.all([attemptMarkerDetection]);
-
-    // Create the stream.
-    await createStreamCapture(detectionMode);
-
-    const detectableImages = await meaningMaker.getDetectableImages({});
-    if (detectableImages.length) {
-      const overlayInit = { id: 'pt.imagedetect', small: true };
-      showOverlay('Initializing image detector...', overlayInit);
-
-      // Wait for fake detection.
-      await attemptPlanarDetection;
-
-      showOverlay('Initializing image targets...', overlayInit);
-=======
 // Register custom elements.
 defineElement(ActionButton.defaultTagName, ActionButton);
 defineElement(Card.defaultTagName, Card);
 defineElement(DotLoader.defaultTagName, DotLoader);
 defineElement(PerceptionToolkit.defaultTagName, PerceptionToolkit);
 defineElement(StreamCapture.defaultTagName, StreamCapture);
->>>>>>> 62902c5d
 
 let toolkit =
     document.querySelector(PerceptionToolkit.defaultTagName) as PerceptionToolkit;
