/**
 * @license
 * Copyright 2019 Google LLC
 *
 * Licensed under the Apache License, Version 2.0 (the "License");
 * you may not use this file except in compliance with the License.
 * You may obtain a copy of the License at
 *
 *     https://www.apache.org/licenses/LICENSE-2.0
 *
 * Unless required by applicable law or agreed to in writing, software
 * distributed under the License is distributed on an "AS IS" BASIS,
 * WITHOUT WARRANTIES OR CONDITIONS OF ANY KIND, either express or implied.
 * See the License for the specific language governing permissions and
 * limitations under the License.
 */

<<<<<<< HEAD
import { Marker } from '../defs/marker';
import { ArtifactDealer, NearbyResult, NearbyResultDelta } from '../src/artifacts/artifact-dealer';
import { ArtifactLoader } from '../src/artifacts/artifact-loader';
import { extractPageMetadata } from '../src/artifacts/extract-page-metadata.js';
import { ARArtifact } from '../src/artifacts/schema/ar-artifact';
import { GeoCoordinates } from '../src/artifacts/schema/geo-coordinates';
import { JsonLd } from '../src/artifacts/schema/json-ld';
import { LocalArtifactStore } from '../src/artifacts/stores/local-artifact-store';
import { fetchAsDocument } from '../src/utils/fetch-as-document';
import { ContentMetadataManager } from './content-metadata-manager';
=======
import { Marker } from '../defs/marker.js';
import { ArtifactDealer, NearbyResultDelta } from '../src/artifacts/artifact-dealer.js';
import { ArtifactLoader } from '../src/artifacts/artifact-loader.js';
import { ARArtifact } from '../src/artifacts/schema/extension-ar-artifacts.js';
import { GeoCoordinates } from '../src/artifacts/schema/core-schema-org.js';
import { LocalArtifactStore } from '../src/artifacts/stores/local-artifact-store.js';
import { DetectableImage, DetectedImage } from '../defs/detected-image.js';
>>>>>>> 791dcb1d

type ShouldFetchArtifactsFromCallback = ((url: URL) => boolean);

/*
 * MeaningMaker binds the Artifacts components with the rest of the Perception Toolkit.
 * It provides a good set of default behaviours, but can be replaced with alternative
 * strategies in advanced cases.
 *
 * Things MeaningMaker adds in addition to just exposing `src/artficts/`:
 * * Creates a default Artifact Loader, Store, and Dealer.
 * * Automatically loads Artifacts from embedding Document on init.
 * * Attempts to index Pages when Markers are URLs.
 * * Makes sure to only index content from supported domains/URLs.
 */
export class MeaningMaker {
  private readonly artloader = new ArtifactLoader();
  private readonly artstore = new LocalArtifactStore();
  private readonly artdealer = new ArtifactDealer();
  private readonly pageMetadataCache = new Map<URL, JsonLd>();

  constructor() {
    this.artdealer.addArtifactStore(this.artstore);
  }

  /**
   * Load artifact content for initial set.
   */
  async init() {
    const artifacts = await this.artloader.fromElement(document, document.URL);
    this.saveArtifacts(artifacts);
  }

  /**
   * Load artifact content for a json-ld file.
   * This could just a small set of Artifacts defined in an external script, but often this is used to load a large
   * set of Artifacts for an entire site ("artifact sitemap").
   */
  async loadArtifactsFromJsonldUrl(url: URL) {
    const artifacts = await this.artloader.fromJsonUrl(url);
    this.saveArtifacts(artifacts);
  }

  /**
   * Load artifact content from an html file.
   * This could be used to manualy crawl a site, but usually this is just used to index a single page, for which a URL
   * was discovered at runtime.  E.g. QRCode with URL in it, or an OCR-ed URL on a poster.
   */
  async loadArtifactsFromHtmlUrl(url: URL) {
    const artifacts = await this.artloader.fromHtmlUrl(url);
    this.saveArtifacts(artifacts);
    return artifacts;
  }

  /*
   * This will extract page metadata
   */
  async getPageMetadata(url: URL, doc?: Document): Promise<JsonLd | null> {
    if (this.pageMetadataCache.has(url)) {
      return this.pageMetadataCache.get(url) as JsonLd;
    }
    return this.tryExtractPageMetadata(url)
  }


  /*
   * Let meaning-maker know that a new marker was discovered in the environment.
   * Returns a list of results based on this new information.
   */
  async markerFound(marker: Marker, shouldFetchArtifactsFrom?: ShouldFetchArtifactsFromCallback | string[]):
    Promise<NearbyResultDelta> {
    if (!shouldFetchArtifactsFrom) {
      // If there's no callback provided, match to current origin.
      shouldFetchArtifactsFrom = (url: URL) => url.origin === window.location.origin;
    } else if (Array.isArray(shouldFetchArtifactsFrom)) {
      // If an array of strings, remap it.
      const origins = shouldFetchArtifactsFrom;
      shouldFetchArtifactsFrom = (url: URL) => !!origins.find(o => o === url.origin);
    }

    // If this marker is a URL, try loading artifacts from that URL
    const url = this.checkIsFetchableURL(marker.value, shouldFetchArtifactsFrom);
    if (url) {
      // TODO: fetchAsDocument here, pass that into loader.  Reuse doc below.

      const artifacts = await this.loadArtifactsFromHtmlUrl(url);
    }

<<<<<<< HEAD
    const results = await this.artdealer.markerFound(marker);

    // If any results have URL-only content -- try loading from the page itself
    for (const result of results.found) {
      // TODO: if this result is the same URL as the one we just fetched, re-use the doc.
      await this.attemptEnrichContentWithPageMetadata(result, shouldFetchArtifactsFrom);
=======
  /*
   * Returns the full set of potential images which are worthy of detection at this moment.
   * Each DetectableImage has one unique id, and also a list of potential Media which encodes it.
   * It is up to the caller to select the correct media encoding.
   */
  async getDetectableImages(): Promise<DetectableImage[]> {
    return this.artstore.getDetectableImages();
  }

  /*
   * Inform MeaningMaker that `marker` has been detected in camera feed.
   * `shouldFetchArtifactsFrom` is called if marker is a URL value.  If it returns `true`, MeaningMaker will index that
   * URL and extract Artifacts, if it has not already done so.
   *
   * returns `NearbyResultDelta` which can be used to update UI.
   */
  async markerFound(marker: Marker, shouldFetchArtifactsFrom?: ShouldFetchArtifactsFromCallback):
      Promise<NearbyResultDelta> {
    // If this marker is a URL, try loading artifacts from that URL
    try {
      // Attempt to convert markerValue to URL.  This will throw if markerValue isn't a valid URL.
      // Do not supply a base url argument, since we do not want to support relative URLs,
      // and because that would turn lots of normal string values into valid relative URLs.
      const url = new URL(marker.value);
      await this.loadArtifactsFromSupportedUrls(url, shouldFetchArtifactsFrom);
    } catch (_) {
      // Do nothing if this isn't a valid URL
>>>>>>> 791dcb1d
    }
    // Do not enrich lost content.  Should only need target info.

    return results;
  }

  /*
   * Inform MeaningMaker that `marker` has been lost from camera feed.
   *
   * returns `NearbyResultDelta` which can be used to update UI.
   */
  async markerLost(marker: Marker): Promise<NearbyResultDelta> {
    return this.artdealer.markerLost(marker);
  }

  /*
   * Inform MeaningMaker that geo `coords` have changed.
   *
   * returns `NearbyResultDelta` which can be used to update UI.
   */
  async updateGeolocation(coords: GeoCoordinates): Promise<NearbyResultDelta> {
    return this.artdealer.updateGeolocation(coords);
  }

  /*
   * Inform MeaningMaker that `detectedImage` has been found in camera feed.
   *
   * returns `NearbyResultDelta` which can be used to update UI.
   */
  async imageFound(detectedImage: DetectedImage) {
    return this.artdealer.imageFound(detectedImage);
  }

  /*
   * Inform MeaningMaker that `detectedImage` has been lost from camera feed.
   *
   * returns `NearbyResultDelta` which can be used to update UI.
   */
  async imageLost(detectedImage: DetectedImage) {
    return this.artdealer.imageLost(detectedImage);
  }

  private saveArtifacts(artifacts: ARArtifact[]) {
    for (const artifact of artifacts) {
      this.artstore.addArtifact(artifact);
    }
  }

  private checkIsFetchableURL(potentialUrl: string,
                              shouldFetchArtifactsFrom: ShouldFetchArtifactsFromCallback): URL | null {
    try {
      // This will throw if potentialUrl isn't a valid URL.
      // Do not supply a base url argument, since we do not want to support relative URLs,
      // and because that would turn lots of normal string values into valid relative URLs.
      const url = new URL(potentialUrl);
      if (shouldFetchArtifactsFrom(url)) {
        return url;
      }
    } catch (_) {
      // Fallthrough
    }
    return null;
  }

  private async tryExtractPageMetadata(
        potentialUrl: string,
        shouldFetchArtifactsFrom: ShouldFetchArtifactsFromCallback
      ): Promise<JsonLd | null> {
    const url = this.checkIsFetchableURL(potentialUrl, shouldFetchArtifactsFrom);
    if (url) {
      this.extractPageMetadata(url);
    }
    return null;
  }

  private async extractPageMetadata(url: URL): Promise<JsonLd | null> {
    const doc = await fetchAsDocument(url);
    if (doc) {
      const pageMetadata = await extractPageMetadata(doc, url);
      return pageMetadata;
    }
    return null;
  }

  private async attemptEnrichContentWithPageMetadata(
        result: NearbyResult,
        shouldFetchArtifactsFrom: ShouldFetchArtifactsFromCallback
      ): Promise<NearbyResult> {
    if (result.content) {
      if (typeof result.content === 'string') {
        // if arContent is a string, try to treat it as a URL
        const pageMetadata = await this.tryExtractPageMetadata(result.content, shouldFetchArtifactsFrom);
        if (pageMetadata) {
          // Override the string URL with the metadata object
          result.content = pageMetadata;
        }
      } else if ('url' in result.content && !('name' in result.content)) {
        // if arContent has a 'url' property, but lacks properties, check the page for missing metadata.
        // For now, make sure the @type's match exactly, so we only ever expand metadata.
        const pageMetadata = await this.tryExtractPageMetadata(result.content.url, shouldFetchArtifactsFrom);
        if (pageMetadata && pageMetadata['@type'] === result.content['@type']) {
          // Use the new metadata object, but keep all the existing property values.
          result.content = Object.assign(pageMetadata, result.content);
        }
      }
    }
    return result;
  }
}<|MERGE_RESOLUTION|>--- conflicted
+++ resolved
@@ -15,26 +15,15 @@
  * limitations under the License.
  */
 
-<<<<<<< HEAD
-import { Marker } from '../defs/marker';
-import { ArtifactDealer, NearbyResult, NearbyResultDelta } from '../src/artifacts/artifact-dealer';
-import { ArtifactLoader } from '../src/artifacts/artifact-loader';
-import { extractPageMetadata } from '../src/artifacts/extract-page-metadata.js';
-import { ARArtifact } from '../src/artifacts/schema/ar-artifact';
-import { GeoCoordinates } from '../src/artifacts/schema/geo-coordinates';
-import { JsonLd } from '../src/artifacts/schema/json-ld';
-import { LocalArtifactStore } from '../src/artifacts/stores/local-artifact-store';
-import { fetchAsDocument } from '../src/utils/fetch-as-document';
-import { ContentMetadataManager } from './content-metadata-manager';
-=======
 import { Marker } from '../defs/marker.js';
-import { ArtifactDealer, NearbyResultDelta } from '../src/artifacts/artifact-dealer.js';
+import { ArtifactDealer, NearbyResultDelta, NearbyResult } from '../src/artifacts/artifact-dealer.js';
 import { ArtifactLoader } from '../src/artifacts/artifact-loader.js';
 import { ARArtifact } from '../src/artifacts/schema/extension-ar-artifacts.js';
-import { GeoCoordinates } from '../src/artifacts/schema/core-schema-org.js';
+import { GeoCoordinates, Thing, typeIsThing } from '../src/artifacts/schema/core-schema-org.js';
 import { LocalArtifactStore } from '../src/artifacts/stores/local-artifact-store.js';
-import { DetectableImage, DetectedImage } from '../defs/detected-image.js';
->>>>>>> 791dcb1d
+import { DetectedImage, DetectableImage } from '../defs/detected-image.js';
+import { extractPageMetadata } from '../src/artifacts/extract-page-metadata.js';
+import { fetchAsDocument } from '../src/utils/fetch-as-document.js';
 
 type ShouldFetchArtifactsFromCallback = ((url: URL) => boolean);
 
@@ -53,7 +42,7 @@
   private readonly artloader = new ArtifactLoader();
   private readonly artstore = new LocalArtifactStore();
   private readonly artdealer = new ArtifactDealer();
-  private readonly pageMetadataCache = new Map<URL, JsonLd>();
+  private readonly pageMetadataCache = new Map<URL, Thing>();
 
   constructor() {
     this.artdealer.addArtifactStore(this.artstore);
@@ -83,54 +72,13 @@
    * was discovered at runtime.  E.g. QRCode with URL in it, or an OCR-ed URL on a poster.
    */
   async loadArtifactsFromHtmlUrl(url: URL) {
+    // TODO: save page metadata while we are at it
     const artifacts = await this.artloader.fromHtmlUrl(url);
     this.saveArtifacts(artifacts);
     return artifacts;
   }
 
   /*
-   * This will extract page metadata
-   */
-  async getPageMetadata(url: URL, doc?: Document): Promise<JsonLd | null> {
-    if (this.pageMetadataCache.has(url)) {
-      return this.pageMetadataCache.get(url) as JsonLd;
-    }
-    return this.tryExtractPageMetadata(url)
-  }
-
-
-  /*
-   * Let meaning-maker know that a new marker was discovered in the environment.
-   * Returns a list of results based on this new information.
-   */
-  async markerFound(marker: Marker, shouldFetchArtifactsFrom?: ShouldFetchArtifactsFromCallback | string[]):
-    Promise<NearbyResultDelta> {
-    if (!shouldFetchArtifactsFrom) {
-      // If there's no callback provided, match to current origin.
-      shouldFetchArtifactsFrom = (url: URL) => url.origin === window.location.origin;
-    } else if (Array.isArray(shouldFetchArtifactsFrom)) {
-      // If an array of strings, remap it.
-      const origins = shouldFetchArtifactsFrom;
-      shouldFetchArtifactsFrom = (url: URL) => !!origins.find(o => o === url.origin);
-    }
-
-    // If this marker is a URL, try loading artifacts from that URL
-    const url = this.checkIsFetchableURL(marker.value, shouldFetchArtifactsFrom);
-    if (url) {
-      // TODO: fetchAsDocument here, pass that into loader.  Reuse doc below.
-
-      const artifacts = await this.loadArtifactsFromHtmlUrl(url);
-    }
-
-<<<<<<< HEAD
-    const results = await this.artdealer.markerFound(marker);
-
-    // If any results have URL-only content -- try loading from the page itself
-    for (const result of results.found) {
-      // TODO: if this result is the same URL as the one we just fetched, re-use the doc.
-      await this.attemptEnrichContentWithPageMetadata(result, shouldFetchArtifactsFrom);
-=======
-  /*
    * Returns the full set of potential images which are worthy of detection at this moment.
    * Each DetectableImage has one unique id, and also a list of potential Media which encodes it.
    * It is up to the caller to select the correct media encoding.
@@ -146,21 +94,27 @@
    *
    * returns `NearbyResultDelta` which can be used to update UI.
    */
-  async markerFound(marker: Marker, shouldFetchArtifactsFrom?: ShouldFetchArtifactsFromCallback):
-      Promise<NearbyResultDelta> {
+  async markerFound(
+      marker: Marker,
+      shouldFetchArtifactsFrom?: ShouldFetchArtifactsFromCallback | string[]
+  ): Promise<NearbyResultDelta> {
+    shouldFetchArtifactsFrom = this.normalizeShouldFetchFn(shouldFetchArtifactsFrom);
+
     // If this marker is a URL, try loading artifacts from that URL
     try {
       // Attempt to convert markerValue to URL.  This will throw if markerValue isn't a valid URL.
       // Do not supply a base url argument, since we do not want to support relative URLs,
       // and because that would turn lots of normal string values into valid relative URLs.
       const url = new URL(marker.value);
-      await this.loadArtifactsFromSupportedUrls(url, shouldFetchArtifactsFrom);
+      if (shouldFetchArtifactsFrom(url)) {
+        await this.loadArtifactsFromHtmlUrl(url);
+      }
     } catch (_) {
       // Do nothing if this isn't a valid URL
->>>>>>> 791dcb1d
-    }
-    // Do not enrich lost content.  Should only need target info.
-
+    }
+
+    const results = await this.artdealer.markerFound(marker);
+    results.found = await this.attemptEnrichContentWithPageMetadata(results.found, shouldFetchArtifactsFrom);
     return results;
   }
 
@@ -178,8 +132,15 @@
    *
    * returns `NearbyResultDelta` which can be used to update UI.
    */
-  async updateGeolocation(coords: GeoCoordinates): Promise<NearbyResultDelta> {
-    return this.artdealer.updateGeolocation(coords);
+  async updateGeolocation(
+      coords: GeoCoordinates,
+      shouldFetchArtifactsFrom?: ShouldFetchArtifactsFromCallback | string[]
+  ): Promise<NearbyResultDelta> {
+    shouldFetchArtifactsFrom = this.normalizeShouldFetchFn(shouldFetchArtifactsFrom);
+
+    const results = await this.artdealer.updateGeolocation(coords);
+    results.found = await this.attemptEnrichContentWithPageMetadata(results.found, shouldFetchArtifactsFrom);
+    return results;
   }
 
   /*
@@ -187,8 +148,15 @@
    *
    * returns `NearbyResultDelta` which can be used to update UI.
    */
-  async imageFound(detectedImage: DetectedImage) {
-    return this.artdealer.imageFound(detectedImage);
+  async imageFound(
+      detectedImage: DetectedImage,
+      shouldFetchArtifactsFrom?: ShouldFetchArtifactsFromCallback | string[]
+  ): Promise<NearbyResultDelta> {
+    shouldFetchArtifactsFrom = this.normalizeShouldFetchFn(shouldFetchArtifactsFrom);
+
+    const results = await this.artdealer.imageFound(detectedImage);
+    results.found = await this.attemptEnrichContentWithPageMetadata(results.found, shouldFetchArtifactsFrom);
+    return results;
   }
 
   /*
@@ -199,11 +167,25 @@
   async imageLost(detectedImage: DetectedImage) {
     return this.artdealer.imageLost(detectedImage);
   }
+
 
   private saveArtifacts(artifacts: ARArtifact[]) {
     for (const artifact of artifacts) {
       this.artstore.addArtifact(artifact);
     }
+  }
+
+  private normalizeShouldFetchFn(
+      shouldFetchArtifactsFrom?: ShouldFetchArtifactsFromCallback | string[]): ShouldFetchArtifactsFromCallback {
+    // If there's no callback provided, match to current origin.
+    if (!shouldFetchArtifactsFrom) {
+      shouldFetchArtifactsFrom = (url: URL) => url.origin === window.location.origin;
+    } else if (Array.isArray(shouldFetchArtifactsFrom)) {
+      // If an array of strings, remap it.
+      const origins = shouldFetchArtifactsFrom;
+      shouldFetchArtifactsFrom = (url: URL) => !!origins.find(o => o === url.origin);
+    }
+    return shouldFetchArtifactsFrom;
   }
 
   private checkIsFetchableURL(potentialUrl: string,
@@ -225,7 +207,7 @@
   private async tryExtractPageMetadata(
         potentialUrl: string,
         shouldFetchArtifactsFrom: ShouldFetchArtifactsFromCallback
-      ): Promise<JsonLd | null> {
+      ): Promise<Thing | null> {
     const url = this.checkIsFetchableURL(potentialUrl, shouldFetchArtifactsFrom);
     if (url) {
       this.extractPageMetadata(url);
@@ -233,28 +215,35 @@
     return null;
   }
 
-  private async extractPageMetadata(url: URL): Promise<JsonLd | null> {
+  private async extractPageMetadata(url: URL): Promise<Thing | null> {
+    if (this.pageMetadataCache.has(url)) {
+      return this.pageMetadataCache.get(url) as Thing;
+    }
     const doc = await fetchAsDocument(url);
     if (doc) {
       const pageMetadata = await extractPageMetadata(doc, url);
+      this.pageMetadataCache.set(url, pageMetadata);
       return pageMetadata;
     }
     return null;
   }
 
   private async attemptEnrichContentWithPageMetadata(
-        result: NearbyResult,
+        results: NearbyResult[],
         shouldFetchArtifactsFrom: ShouldFetchArtifactsFromCallback
-      ): Promise<NearbyResult> {
-    if (result.content) {
-      if (typeof result.content === 'string') {
+      ): Promise<NearbyResult[]> {
+    for (const result of results) {
+      if (!result.content) {
+        continue;
+      }
+      if (!typeIsThing(result.content)) {
         // if arContent is a string, try to treat it as a URL
         const pageMetadata = await this.tryExtractPageMetadata(result.content, shouldFetchArtifactsFrom);
         if (pageMetadata) {
           // Override the string URL with the metadata object
           result.content = pageMetadata;
         }
-      } else if ('url' in result.content && !('name' in result.content)) {
+      } else if (result.content.url && !result.content.hasOwnProperty('name')) {
         // if arContent has a 'url' property, but lacks properties, check the page for missing metadata.
         // For now, make sure the @type's match exactly, so we only ever expand metadata.
         const pageMetadata = await this.tryExtractPageMetadata(result.content.url, shouldFetchArtifactsFrom);
@@ -264,6 +253,6 @@
         }
       }
     }
-    return result;
+    return results;
   }
 }