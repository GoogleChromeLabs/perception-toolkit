/**
 * @license
 * Copyright 2019 Google LLC
 *
 * Licensed under the Apache License, Version 2.0 (the "License");
 * you may not use this file except in compliance with the License.
 * You may obtain a copy of the License at
 *
 *     https://www.apache.org/licenses/LICENSE-2.0
 *
 * Unless required by applicable law or agreed to in writing, software
 * distributed under the License is distributed on an "AS IS" BASIS,
 * WITHOUT WARRANTIES OR CONDITIONS OF ANY KIND, either express or implied.
 * See the License for the specific language governing permissions and
 * limitations under the License.
 */

import { ActionButton, Card } from '../src/elements/index.js';
import { DeviceSupport } from '../src/support/device-support.js';
import { GetUserMediaSupport } from '../src/support/get-user-media.js';
import { WasmSupport } from '../src/support/wasm.js';
import { fire } from '../src/utils/fire.js';
import { PerceptionToolkit } from './defs.js';
import {
  cameraAccessDenied,
  captureClosed,
  captureStarted,
  captureStopped,
  markerChanges,
  markerDetect
} from './events.js';

declare global {
  interface Window {
<<<<<<< HEAD
    PerceptionToolkit: {
      config: {
        debugLevel?: DEBUG_LEVEL,
        root?: string,
        onboarding?: boolean,
        onboardingImages?: string[],
        button?: HTMLElement,
        buttonSelector?: string,
        buttonVisibilityClass?: string,
        cardContainer?: HTMLElement,
        cardUrlLabel?: string,
        cardMainEntityLabel?: string,
        cardShouldLaunchNewWindow?: boolean,
        hintTimeout?: number,
        detectionMode?: 'active' | 'passive',
        showLoaderDuringBoot?: boolean,
        artifactSources?: string[],
        onload?: () => void,
        shouldLoadArtifactsFrom?: ((url: URL) => boolean) | string[];
      },

      Events: {
        [key: string]: string;
      };

      Elements: {
        Card: typeof Card;
        ActionButton: typeof ActionButton;
      };

      Functions: {
        initializeExperience: typeof initializeExperience;
        closeExperience: () => void;
      }
    };
=======
    PerceptionToolkit: PerceptionToolkit;
>>>>>>> d33613d2
  }
}

const deviceNotSupported = 'pt.devicenotsupported';

window.PerceptionToolkit = window.PerceptionToolkit || {};
window.PerceptionToolkit.config = window.PerceptionToolkit.config || {};

// Expose events.
window.PerceptionToolkit.Events = {
  CameraAccessDenied: cameraAccessDenied,
  CaptureClosed: captureClosed,
  CaptureStarted: captureStarted,
  CaptureStopped: captureStopped,
  DeviceNotSupported: deviceNotSupported,
  MarkerChanges: markerChanges,
  MarkerDetect: markerDetect
};

// Expose elements.
window.PerceptionToolkit.Elements = {
  ActionButton,
  Card
};

// Expose functions.
window.PerceptionToolkit.Functions = {
  initializeExperience,
  closeExperience() {
    // Replaced when main.ts has loaded.
  }
};

if (window.PerceptionToolkit.config.onload) {
  window.PerceptionToolkit.config.onload.call(null);
}

/**
 * Perform a device support test, then load the loader & onboarding.
 */
const load: Promise<boolean> = new Promise(async (resolve) => {
  const { config } = window.PerceptionToolkit;
  const { showLoaderDuringBoot = true } = config;

  // Detect the necessary support.
  const deviceSupport = new DeviceSupport();
  deviceSupport.addDetector(GetUserMediaSupport);
  deviceSupport.addDetector(WasmSupport);
  const support = await deviceSupport.detect();

  // If everything necessary is supported, inject the loader and show it if
  // desired.
  if (support[GetUserMediaSupport.name] && support[WasmSupport.name]) {
    const { showLoader } = await import('./loader.js');

    // Only show the loader if requested.
    if (showLoaderDuringBoot) {
      showLoader();
    }

    // Conditionally load the onboarding.
    if (config.onboarding && config.onboardingImages) {
      await import('./onboarding.js');
    }
    resolve(true);
  } else {
    resolve(false);
  }
});

async function handleUnsupported() {
  const { hideLoader } = await import('./loader.js');
  hideLoader();

  const deviceNotSupportedEvt = fire(deviceNotSupported, window);
  if (!deviceNotSupportedEvt.defaultPrevented) {
    addCardToPage({
      cls: 'no-support',
      msg: 'Sorry, this browser does not support the required features',
    });
  }
}

/**
 * Initialize the experience.
 */
async function initializeExperience() {
  const supported = await load;

  if (!supported) {
    await handleUnsupported();
    return;
  }

  const { showLoader, hideLoader } = await import('./loader.js');
  const { config } = window.PerceptionToolkit;
  const { artifactSources, detectionMode = 'passive' } = config;

  if (config && config.onboardingImages && config.onboarding) {
    hideLoader();

    const { startOnboardingProcess } = await import('./onboarding.js');
    await startOnboardingProcess(config.onboardingImages);
  }

  showLoader();

  const { initialize, close } = await import('./main.js');

  // Now the experience is inited, update the closeExperience fn.
  window.PerceptionToolkit.Functions.closeExperience = close;

  initialize({ detectionMode, artifactSources });
}

function addCardToPage({msg = '', cls = ''}) {
  if (!customElements.get(Card.defaultTagName)) {
    customElements.define(Card.defaultTagName, Card);
  }

  const { config } = window.PerceptionToolkit;
  const { cardContainer = document.body } = config;

  // If there is already a card, leave.
  if (cardContainer.querySelector(Card.defaultTagName)) {
    return;
  }

  const card = new Card();
  card.classList.add(cls);
  card.src = msg;
  cardContainer.appendChild(card);
  return;
}

// Bootstrap.
(async function() {
  const supported = await load;
  const { hideLoader, showLoader } = await import('./loader.js');
  const { config } = window.PerceptionToolkit;
  const { buttonVisibilityClass = 'visible' } = config;

  const getStarted = config.button ? config.button :
      config.buttonSelector ? document.body.querySelector(config.buttonSelector) :
      null;

  hideLoader();

  if (!getStarted) {
    return;
  }
  getStarted.classList.toggle(buttonVisibilityClass, supported);

  // When getStarted is clicked, load the experience.
  getStarted.addEventListener('click', async () => {
    // If the button was visible and the user clicked it, show the no support
    // card here.
    if (!supported) {
      await handleUnsupported();
      return;
    }

    showLoader();
    getStarted.classList.remove(buttonVisibilityClass);
    initializeExperience();
  });

  // When captureclose is fired, show the button again.
  window.addEventListener(captureStopped, () => {
    getStarted.classList.add(buttonVisibilityClass);
  });
})();<|MERGE_RESOLUTION|>--- conflicted
+++ resolved
@@ -32,45 +32,7 @@
 
 declare global {
   interface Window {
-<<<<<<< HEAD
-    PerceptionToolkit: {
-      config: {
-        debugLevel?: DEBUG_LEVEL,
-        root?: string,
-        onboarding?: boolean,
-        onboardingImages?: string[],
-        button?: HTMLElement,
-        buttonSelector?: string,
-        buttonVisibilityClass?: string,
-        cardContainer?: HTMLElement,
-        cardUrlLabel?: string,
-        cardMainEntityLabel?: string,
-        cardShouldLaunchNewWindow?: boolean,
-        hintTimeout?: number,
-        detectionMode?: 'active' | 'passive',
-        showLoaderDuringBoot?: boolean,
-        artifactSources?: string[],
-        onload?: () => void,
-        shouldLoadArtifactsFrom?: ((url: URL) => boolean) | string[];
-      },
-
-      Events: {
-        [key: string]: string;
-      };
-
-      Elements: {
-        Card: typeof Card;
-        ActionButton: typeof ActionButton;
-      };
-
-      Functions: {
-        initializeExperience: typeof initializeExperience;
-        closeExperience: () => void;
-      }
-    };
-=======
     PerceptionToolkit: PerceptionToolkit;
->>>>>>> d33613d2
   }
 }
 
