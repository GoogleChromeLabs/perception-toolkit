
/**
 * @license
 * Copyright 2019 Google LLC
 *
 * Licensed under the Apache License, Version 2.0 (the "License");
 * you may not use this file except in compliance with the License.
 * You may obtain a copy of the License at
 *
 *     https://www.apache.org/licenses/LICENSE-2.0
 *
 * Unless required by applicable law or agreed to in writing, software
 * distributed under the License is distributed on an "AS IS" BASIS,
 * WITHOUT WARRANTIES OR CONDITIONS OF ANY KIND, either express or implied.
 * See the License for the specific language governing permissions and
 * limitations under the License.
 */

import { DetectableImage, DetectedImage } from '../../../defs/detected-image.js';
<<<<<<< HEAD
=======
import { Marker } from '../../../defs/marker.js';
>>>>>>> 6c7a82c4
import { DEBUG_LEVEL, log } from '../../utils/logger.js';

interface OutgoingWorkerMessage {
  type: string;
  data?: any;
  id?: string;
}

interface AddCallbackVals {
  idx: number;
  id: string;
}

type ProcessCallbackValue = null | number[];

class Detector {
  private readonly targets = new Map<number, DetectedImage>();
  private isReadyInternal: Promise<void>;
  private worker!: Worker;
  private workerMessageCallbacks = new Map<string, (data: any) => void>();

  constructor(root = '') {
    this.isReadyInternal = new Promise((resolve) => {
      this.worker = new Worker(`${root}/lib/planar/planar-image_worker.js`);
      this.worker.onmessage = async (e) => {
        /* istanbul ignore if */
        if (e.data === 'ready') {
          resolve();
          return;
        }

        const { msgId, data } = e.data;
        log(`Message (id: ${msgId}) from worker.`, DEBUG_LEVEL.VERBOSE);
        const callback = this.workerMessageCallbacks.get(msgId);
        if (!callback) {
          return;
        }

        this.workerMessageCallbacks.delete(msgId);
        callback.apply(undefined, [data]);
      };

      this.worker.postMessage(root);

      // Attempt to prevent worker GC.
      (window as any).planarWorker = this.worker;
    });
  }

  get isReady() {
    return this.isReadyInternal;
  }

  detect(data: ImageData): Promise<DetectedImage[]> {
    if (this.targets.size === 0) {
      return Promise.resolve([]);
    }

    return new Promise((resolve) => {
      const startTime = performance.now();
      this.send({ type: 'process', data }, (processData: ProcessCallbackValue) => {
        /* istanbul ignore if */
        if (processData === null) {
          return [];
        }

        const matches = processData as number[];

        // Remap to actual DetectedImage targets (and filter out empties).
        const detectedImages = matches.map((id) => this.targets.get(id))
            .filter(detectedImage => !!detectedImage) as DetectedImage[];

        resolve(detectedImages);
        log(`Time taken (ms): ${performance.now() - startTime} ` +
            `for ${data.width} * ${data.height}`, DEBUG_LEVEL.VERBOSE);
      });
    });
  }

  getTarget(id: string) {
    for (const target of this.targets.values()) {
      if (target.id === id) {
        return target;
      }
    }
  }

  addTarget(data: Uint8Array, image: DetectableImage): Promise<number> {
    return new Promise((resolve) => {
      this.send({ type: 'add', data, id: image.id }, (addData: AddCallbackVals) => {
        const { idx, id } = addData;
        this.targets.set(idx as number, { id });
        log(`Target stored: ${id}, number ${idx}`, DEBUG_LEVEL.VERBOSE);
        resolve(idx);
      });
    });
  }

  removeTarget(data: number): Promise<void> {
    return new Promise((resolve) => {
      this.send({ type: 'remove', data }, (removeData: number) => {
        this.targets.delete(removeData);
        log(`Target removed: number ${data}`, DEBUG_LEVEL.VERBOSE);
        resolve();
      });
    });
  }

  async clear() {
    for (const id of this.targets.keys()) {
      await this.removeTarget(id);
    }

    this.targets.clear();
    return new Promise((resolve) => {
      this.send({ type: 'reset' }, () => {
        log(`Image detector reset`, DEBUG_LEVEL.VERBOSE);
        resolve();
      });
    });
  }

  private send(msg: OutgoingWorkerMessage, callback: (data: any) => void) {
    const makeRandId = () => {
      // Array of zeros.
      return new Array(16).fill(0)
          // Remapped to random alphanumeric values.
          .map(() => String.fromCharCode(97 + (Math.random() * 26) | 0))
          // Joined together.
          .join('');
    };

    const msgId = makeRandId();
    log(`Message (id: ${msgId}, type: ${msg.type}) to worker.`, DEBUG_LEVEL.VERBOSE);
    this.workerMessageCallbacks.set(msgId, callback);
    this.worker.postMessage({...msg, msgId});
  }
}

let detector: Detector;
export async function detectPlanarImages(data: ImageData, {root = ''} = {}) {
  /* istanbul ignore if */
  if (!detector) {
    detector = new Detector(root);
  }

  await detector.isReady;
  return detector.detect(data);
}

export async function addDetectionTarget(data: Uint8Array,
                                         image: DetectableImage,
                                         {root = ''} = {}): Promise<number> {
  /* istanbul ignore if */
  if (!detector) {
    detector = new Detector(root);
  }

  await detector.isReady;
  return detector.addTarget(data, image);
}

export async function removeDetectionTarget(id: number,
                                            {root = ''} = {}): Promise<void> {
  /* istanbul ignore if */
  if (!detector) {
    detector = new Detector(root);
  }

  await detector.isReady;
  return detector.removeTarget(id);
}

export async function getTarget(id: string,
                                {root = ''} = {}) {
  /* istanbul ignore if */
  if (!detector) {
    detector = new Detector(root);
  }

  await detector.isReady;
  return detector.getTarget(id);
}

export async function reset() {
  /* istanbul ignore if */
  if (!detector) {
    return;
  }

  return detector.clear();
}<|MERGE_RESOLUTION|>--- conflicted
+++ resolved
@@ -17,10 +17,6 @@
  */
 
 import { DetectableImage, DetectedImage } from '../../../defs/detected-image.js';
-<<<<<<< HEAD
-=======
-import { Marker } from '../../../defs/marker.js';
->>>>>>> 6c7a82c4
 import { DEBUG_LEVEL, log } from '../../utils/logger.js';
 
 interface OutgoingWorkerMessage {
