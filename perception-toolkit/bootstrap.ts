/**
 * @license
 * Copyright 2019 Google LLC
 *
 * Licensed under the Apache License, Version 2.0 (the "License");
 * you may not use this file except in compliance with the License.
 * You may obtain a copy of the License at
 *
 *     https://www.apache.org/licenses/LICENSE-2.0
 *
 * Unless required by applicable law or agreed to in writing, software
 * distributed under the License is distributed on an "AS IS" BASIS,
 * WITHOUT WARRANTIES OR CONDITIONS OF ANY KIND, either express or implied.
 * See the License for the specific language governing permissions and
 * limitations under the License.
 */

import { ActionButton, Card } from '../src/elements/index.js';
import {
  cameraAccessDenied,
  captureClosed,
  captureStarted,
  captureStopped,
  markerDetect,
  perceivedResults
} from '../src/events.js';
import { DeviceSupport } from '../src/support/device-support.js';
import { GetUserMediaSupport } from '../src/support/get-user-media.js';
import { WasmSupport } from '../src/support/wasm.js';
import { fire } from '../src/utils/fire.js';
import { enableLogLevelFromString } from '../src/utils/logger.js';
import { PerceptionToolkit } from './defs.js';

declare global {
  interface Window {
    PerceptionToolkit: PerceptionToolkit;
  }
}

const deviceNotSupported = 'pt.devicenotsupported';

window.PerceptionToolkit = window.PerceptionToolkit || {} as PerceptionToolkit;
window.PerceptionToolkit.config = window.PerceptionToolkit.config || {};

// Expose events.
window.PerceptionToolkit.Events = {
  CameraAccessDenied: cameraAccessDenied,
  CaptureClosed: captureClosed,
  CaptureStarted: captureStarted,
  CaptureStopped: captureStopped,
  DeviceNotSupported: deviceNotSupported,
  MarkerDetect: markerDetect,
  PerceivedResults: perceivedResults,
};

// Expose elements.
window.PerceptionToolkit.Elements = {
  ActionButton,
  Card
};

// Expose functions.
window.PerceptionToolkit.Functions = {
  initializeExperience,
  closeExperience() {
    // Replaced when main.ts has loaded.
  }
};

if (window.PerceptionToolkit.config.onload) {
  window.PerceptionToolkit.config.onload.call(null);
}

enableLogLevelFromString(window.PerceptionToolkit.config.debugLevel || 'error');

/**
 * Perform a device support test, then load the loader & onboarding.
 */
const load: Promise<boolean> = new Promise(async (resolve) => {
  const { config } = window.PerceptionToolkit;
  const { showLoaderDuringBoot = true } = config;

  // Detect the necessary support.
  const deviceSupport = new DeviceSupport();
  deviceSupport.addDetector(GetUserMediaSupport);
  deviceSupport.addDetector(WasmSupport);
  const support = await deviceSupport.detect();

  // If everything necessary is supported, inject the loader and show it if
  // desired.
  if (support[GetUserMediaSupport.name] && support[WasmSupport.name]) {
    const { showLoader } = await import('./loader.js');

    // Only show the loader if requested.
    if (showLoaderDuringBoot) {
      showLoader();
    }

    // Conditionally load the onboarding.
    if (config.onboarding && config.onboardingImages) {
      await import('./onboarding.js');
    }
    resolve(true);
  } else {
    resolve(false);
  }
});

async function handleUnsupported() {
  const { hideLoader } = await import('./loader.js');
  hideLoader();

  const deviceNotSupportedEvt = fire(deviceNotSupported, window);
  if (!deviceNotSupportedEvt.defaultPrevented) {
    addCardToPage({
      cls: 'no-support',
      msg: 'Sorry, this browser does not support the required features',
    });
  }
}

/**
 * Initialize the experience.
 */
async function initializeExperience() {
  const supported = await load;

  if (!supported) {
    await handleUnsupported();
    return;
  }

  const { showLoader, hideLoader } = await import('./loader.js');
  const { config } = window.PerceptionToolkit;
<<<<<<< HEAD
  const { artifactSources, artifactStores, detectionMode = 'passive' } = config;
=======
>>>>>>> 62902c5d

  if (config && config.onboardingImages && config.onboarding) {
    hideLoader();

    const { startOnboardingProcess } = await import('./onboarding.js');
    await startOnboardingProcess(config.onboardingImages);
  }

  showLoader();

  const { initialize, close } = await import('./main.js');

  // Now the experience is inited, update the closeExperience fn.
  window.PerceptionToolkit.Functions.closeExperience = close;

<<<<<<< HEAD
  initialize({ detectionMode, artifactSources, artifactStores });
=======
  initialize();
>>>>>>> 62902c5d
}

function addCardToPage({msg = '', cls = ''}) {
  if (!customElements.get(Card.defaultTagName)) {
    customElements.define(Card.defaultTagName, Card);
  }

  const { config } = window.PerceptionToolkit;
  const { cardContainer = document.body } = config;

  // If there is already a card, leave.
  if (cardContainer.querySelector(Card.defaultTagName)) {
    return;
  }

  const card = new Card();
  card.classList.add(cls);
  card.src = msg;
  cardContainer.appendChild(card);
  return;
}

// Bootstrap.
(async function() {
  const supported = await load;
  const { hideLoader, showLoader } = await import('./loader.js');
  const { config } = window.PerceptionToolkit;
  const { buttonVisibilityClass = 'visible' } = config;

  const getStarted = config.button ? config.button :
      config.buttonSelector ? document.body.querySelector(config.buttonSelector) :
      null;

  hideLoader();

  if (!getStarted) {
    return;
  }
  getStarted.classList.toggle(buttonVisibilityClass, supported);

  // When getStarted is clicked, load the experience.
  getStarted.addEventListener('click', async () => {
    // If the button was visible and the user clicked it, show the no support
    // card here.
    if (!supported) {
      await handleUnsupported();
      return;
    }

    showLoader();
    getStarted.classList.remove(buttonVisibilityClass);
    initializeExperience();
  });

  // When captureclose is fired, show the button again.
  window.addEventListener(captureStopped, () => {
    getStarted.classList.add(buttonVisibilityClass);
  });
})();<|MERGE_RESOLUTION|>--- conflicted
+++ resolved
@@ -132,10 +132,6 @@
 
   const { showLoader, hideLoader } = await import('./loader.js');
   const { config } = window.PerceptionToolkit;
-<<<<<<< HEAD
-  const { artifactSources, artifactStores, detectionMode = 'passive' } = config;
-=======
->>>>>>> 62902c5d
 
   if (config && config.onboardingImages && config.onboarding) {
     hideLoader();
@@ -151,11 +147,7 @@
   // Now the experience is inited, update the closeExperience fn.
   window.PerceptionToolkit.Functions.closeExperience = close;
 
-<<<<<<< HEAD
-  initialize({ detectionMode, artifactSources, artifactStores });
-=======
   initialize();
->>>>>>> 62902c5d
 }
 
 function addCardToPage({msg = '', cls = ''}) {
