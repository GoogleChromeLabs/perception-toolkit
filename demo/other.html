--- conflicted
+++ resolved
@@ -23,7 +23,6 @@
 
     <script type="application/ld+json">
     {
-<<<<<<< HEAD
       "@context": [
         "https://schema.org",
         {
@@ -33,18 +32,9 @@
       "@type": "ar:ARArtifact",
       "ar:arTarget": {
         "@type": "Barcode",
-        "text": "http://localhost:8080/demo/barcode-detection/other.html"
+        "text": "http://localhost:8080/demo/other.html"
       },
       "ar:arContent": {
-=======
-      "@context": "http://schema.org",
-      "@type": "ARArtifact",
-      "arTarget": [{
-        "@type": "Barcode",
-        "text": "http://localhost:8080/demo/other.html"
-      }],
-      "arContent": {
->>>>>>> 791dcb1d
         "@type": "WebPage",
         "url": "http://localhost:8080/demo/other.html",
         "name": "This is a Result!",
@@ -57,7 +47,7 @@
     {
       "@context": "http://schema.org",
       "@type": "WebPage",
-      "urldf": "http://localhost:8080/demo/barcode-detection/other.html",
+      "url": "http://localhost:8080/demo/other.html",
       "name": "This is a Result!",
       "description": "Description",
       "image": "http://localhost:8080/demo/images/step2.jpg"
