--- conflicted
+++ resolved
@@ -65,25 +65,7 @@
   /**
    * Load artifact content from url on same origin, usually discovered from environment.
    */
-<<<<<<< HEAD
   async loadArtifactsFromHtmlUrl(url: URL) {
-=======
-  async loadArtifactsFromSupportedUrls(url: URL,
-                                       shouldFetchArtifactsFrom?: ShouldFetchArtifactsFromCallback) {
-    // If there's no callback provided, match to current origin.
-    if (!shouldFetchArtifactsFrom) {
-      shouldFetchArtifactsFrom = (url: URL) => url.origin === window.location.origin;
-    } else if (Array.isArray(shouldFetchArtifactsFrom)) {
-      // If an array of strings, remap it.
-      const origins = shouldFetchArtifactsFrom;
-      shouldFetchArtifactsFrom = (url: URL) => !!origins.find(o => o === url.origin);
-    }
-
-    if (!shouldFetchArtifactsFrom(url)) {
-      return;
-    }
-
->>>>>>> 82477754
     const artifacts = await this.artloader.fromHtmlUrl(url);
     this.saveArtifacts(artifacts);
     return artifacts;
@@ -92,8 +74,9 @@
   async markerFound(marker: Marker, shouldFetchArtifactsFrom?: ShouldFetchArtifactsFromCallback):
       Promise<NearbyResultDelta> {
     // If this marker is a URL, try loading artifacts from that URL
-<<<<<<< HEAD
-    const url = this.ensureValidSameOriginURL(marker.value);
+
+    const url = this.checkIsFetchableURL(marker.value, shouldFetchArtifactsFrom);
+
     if (url) {
       // TODO: fetchAsDocument here, pass that into loader.  Reuse doc below.
       const artifacts = await this.loadArtifactsFromHtmlUrl(url);
@@ -105,16 +88,6 @@
     for (const result of results.found) {
       // TODO: if this result is the same URL as the one we just fetched, re-use the doc.
       await this.attemptEnrichContentWithPageMetadata(result);
-=======
-    try {
-      // Attempt to convert markerValue to URL.  This will throw if markerValue isn't a valid URL.
-      // Do not supply a base url argument, since we do not want to support relative URLs,
-      // and because that would turn lots of normal string values into valid relative URLs.
-      const url = new URL(marker.value);
-      await this.loadArtifactsFromSupportedUrls(url, shouldFetchArtifactsFrom);
-    } catch (_) {
-      // Do nothing if this isn't a valid URL
->>>>>>> 82477754
     }
     // Do not enrich lost content.  Should only need target info.
 
@@ -135,13 +108,23 @@
     }
   }
 
-  private ensureValidSameOriginURL(potentialUrl: string): URL | null {
+  private checkIsFetchableURL(potentialUrl: string,
+                              shouldFetchArtifactsFrom?: ShouldFetchArtifactsFromCallback): URL | null {
+    if (!shouldFetchArtifactsFrom) {
+      // If there's no callback provided, match to current origin.
+      shouldFetchArtifactsFrom = (url: URL) => url.origin === window.location.origin;
+    } else if (Array.isArray(shouldFetchArtifactsFrom)) {
+      // If an array of strings, remap it.
+      const origins = shouldFetchArtifactsFrom;
+      shouldFetchArtifactsFrom = (url: URL) => !!origins.find(o => o === url.origin);
+    }
+
     try {
       // This will throw if potentialUrl isn't a valid URL.
       // Do not supply a base url argument, since we do not want to support relative URLs,
       // and because that would turn lots of normal string values into valid relative URLs.
       const url = new URL(potentialUrl);
-      if (url.origin === window.location.origin) {
+      if (shouldFetchArtifactsFrom(url)) {
         return url;
       }
     } catch (_) {
@@ -151,7 +134,7 @@
   }
 
   private async tryExtractPageMetadata(potentialUrl: string): Promise<JsonLd | null> {
-    const url = this.ensureValidSameOriginURL(potentialUrl);
+    const url = this.checkIsFetchableURL(potentialUrl);
     if (url) {
       const doc = await fetchAsDocument(url);
       if (doc) {
